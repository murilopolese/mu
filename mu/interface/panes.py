--- conflicted
+++ resolved
@@ -23,14 +23,10 @@
 import logging
 import os.path
 import mu
-<<<<<<< HEAD
 from PyQt5.QtCore import (Qt, QIODevice, QProcess, QProcessEnvironment,
                           pyqtSignal)
-=======
 from collections import deque
 from itertools import islice
-from PyQt5.QtCore import Qt, QIODevice, QProcess, QProcessEnvironment
->>>>>>> 31dcf817
 from PyQt5.QtWidgets import (QMessageBox, QTextEdit, QFrame, QListWidget,
                              QGridLayout, QLabel, QMenu, QApplication,
                              QTreeView)
@@ -792,6 +788,7 @@
         else:
             self.setStyleSheet(CONTRAST_STYLE)
 
+
 class MicroPythonPlotterPane(QChartView):
     """
     This plotter makes viewing sensor data easy!
@@ -806,7 +803,7 @@
         super().__init__(parent)
         self.setObjectName('plotterpane')
 
-        self.x_range = [0, 100]   # start out with a dummy range, we'll resize later
+        self.x_range = [0, 100]   # start out with a dummy range, resize later
         self.y_range = [0, 1000]  # ditto
 
         self.t = range(self.x_range[0], self.x_range[1])
@@ -835,31 +832,25 @@
         replpane.set_serial_read_hook(lambda d: self.read_from_repl(d))
 
     def read_from_repl(self, d):
-        #print("<- ", d)
         self.repl_buffer += d.data().decode("utf-8")
-        #print("<- ", bytearray(self.repl_buffer, 'utf-8'))
         # eat everything up till the next newline + the newline
         try:
             i = self.repl_buffer.index('\n')
             self.repl_buffer = self.repl_buffer[i:]
         except ValueError:
-            #print("no newline")
             return
         try:
             j = self.repl_buffer[1:].index('\n')
         except ValueError:
-            #print("no second newline")
             return
 
         # ok if we got here, there's two newlines! parse data in between
         self.repl_buffer = self.repl_buffer[1:]
         toparse = self.repl_buffer[0:j]
-        #print("to parse: ", bytearray(toparse, 'utf-8'))
         try:
             val = float(toparse)
             self.repl_buffer = self.repl_buffer[j:]
         except ValueError:
-            #print("failed to parse")
             return      # no double newlines? bad data? try again next time!
 
         self.add_data(0, val)
@@ -868,7 +859,6 @@
         self.q.appendleft(value)
         if len(self.q) > len(self.t):
             self.q.pop()
-        #print(self.q)
 
         p_list = []
         for i in range(0, len(self.t)):
@@ -890,12 +880,11 @@
         self.chart.axisX().setMax(x)
         self.t = range(0, x)
         q_len = len(self.q)
-        if x > q_len: # extend it!
+        if x > q_len:  # extend it!
             self.q.extendleft([0] * (x - q_len))
-        if x < q_len: # contract it
-            self.q = deque(islice(self.q, q_len-x, q_len))
-        #print(self.q)
-        #self.chartView.update()
+        if x < q_len:  # contract it
+            self.q = deque(islice(self.q, q_len - x, q_len))
+        self.chartView.update()
 
     def set_theme(self, theme):
         """
